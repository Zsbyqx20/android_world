--- conflicted
+++ resolved
@@ -140,15 +140,6 @@
 
         try:
             with open(os.devnull, 'w') as devnull:
-<<<<<<< HEAD
-                self.process = subprocess.Popen(
-                    cmd,
-                    stdout=devnull,
-                    stderr=devnull,
-                    # preexec_fn=os.setpgrp,
-                    start_new_session=True
-                )
-=======
                 if sys.platform == 'darwin':
                     self.process = subprocess.Popen(
                         cmd,
@@ -166,7 +157,6 @@
                     )
                 else:
                     raise NotImplementedError(f"不支持的平台: {sys.platform}")
->>>>>>> c68bb510
             logger.info(f"模拟器启动中，进程ID: {self.process.pid}")
             if self.snapshot_name is not None:
                 logger.info(f"正在加载快照: {self.snapshot_name}")
